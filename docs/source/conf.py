# noqa: INP001
# Configuration file for the Sphinx documentation builder.
#
# For the full list of built-in configuration values, see the documentation:
# https://www.sphinx-doc.org/en/master/usage/configuration.html

# -- Project information -----------------------------------------------------
# https://www.sphinx-doc.org/en/master/usage/configuration.html#project-information

import inspect
import os
from datetime import date
from typing import Any

from docutils.nodes import Element, TextElement
from sphinx.addnodes import pending_xref
from sphinx.application import Sphinx
from sphinx.environment import BuildEnvironment
from sphinx.ext.intersphinx import missing_reference

from differt import __version__
from differt.scene.sionna import download_sionna_scenes

project = "DiffeRT"
copyright = f"2023-{date.today().year}, Jérome Eertmans"  # noqa: A001, DTZ011
author = "Jérome Eertmans"
version = __version__

# -- General configuration ---------------------------------------------------
# https://www.sphinx-doc.org/en/master/usage/configuration.html#general-configuration

extensions = [
    # Built-in
    "sphinx.ext.autodoc",
    "sphinx.ext.autosummary",
    "sphinx.ext.intersphinx",
    "sphinx.ext.githubpages",
    "sphinx.ext.mathjax",
    "sphinx.ext.napoleon",
    "sphinx.ext.viewcode",
    # Additional
    "differt_dev.sphinxext.apidoc",
    "matplotlib.sphinxext.plot_directive",
    "myst_nb",
    "sphinxcontrib.bibtex",
    "sphinxext.opengraph",
    "sphinx_autodoc_typehints",
    "sphinx_copybutton",
    "sphinx_design",
    "sphinx_plotly_directive",
    "sphinx_remove_toctrees",
]

templates_path = ["_templates"]
exclude_patterns = []

suppress_warnings = ["mystnb.unknown_mime_type"]

add_module_names = False
add_function_parentheses = False

<<<<<<< HEAD
# -- Linkcheck build

linkcheck_report_timeouts_as_broken  = False  # Default value in Sphinx >= 8
=======
nitpicky = True
nitpick_ignore = (
    ("py:class", "Array"),
    ("py:class", "differt.plotting._utils._Dispatcher"),
    ("py:class", "differt.utils.TypeVarTuple"),
    ("py:class", "jax._src.typing.SupportsDType"),
    ("py:class", "ndarray"),  # From ArrayLike
    ("py:mod", "equinox"),
    ("py:mod", "jaxtyping"),
    ("py:obj", "differt.utils._T"),
    ("py:obj", "differt.rt.utils._T"),
)
nitpick_ignore_regex = (
    (r"py:.*", r"equinox\..*"),
    (r"py:.*", r"jaxtyping\..*"),
)
>>>>>>> ded6edc6

# -- Intersphinx mapping

intersphinx_mapping = {
    "jax": ("https://jax.readthedocs.io/en/latest", None),
    "jaxtyping": ("https://docs.kidger.site/jaxtyping/", None),
    "matplotlib": ("https://matplotlib.org/stable", None),
    "numpy": ("https://numpy.org/doc/stable", None),
    "optax": ("https://optax.readthedocs.io/en/latest", None),
    "plotly": ("https://plotly.com/python-api-reference", None),
    "python": ("https://docs.python.org/3", None),
    "requests": ("https://requests.readthedocs.io/en/latest/", None),
    "scipy": ("https://docs.scipy.org/doc/scipy/", None),
    "vispy": ("https://vispy.org", None),
}

# -- API docs settings
apidoc_module_dirs = [
    "../../differt/src/differt",
    "../../differt-core/python/differt_core",
]
apidoc_output_dirs = "reference"
apidoc_exclude_patterns = ["conftest.py", "scene/scenes/**"]
apidoc_separate = True
apidoc_no_toc = True
apidoc_max_depth = 1
apidoc_templatedir = "source/_templates"

# -- OpenGraph settings

ogp_site_url = "https://eertmans.be/DiffeRT/"
ogp_use_first_image = True

# -- Sphinx autodoc typehints settings

always_document_param_types = False
autodoc_member_order = "bysource"  # We force class variables to appear first

# -- MyST-nb settings
myst_heading_anchors = 3

myst_enable_extensions = [
    "amsmath",
    "colon_fence",
    "dollarmath",
    "html_admonition",
]

nb_execution_mode = "off" if os.environ.get("NB_OFF") else "auto"
nb_execution_timeout = (
    600  # So cells can take a long time, especially when downloading sionna scenes
)
nb_merge_streams = True

# By default, MyST-nb chooses the Widget output instead of the 2D snapshot
# so we need to change priorities, because the widget cannot work if Python is
# not actively running.

nb_mime_priority_overrides = [
    ("*", "text/html", 0),
]

# -- Bibtex

bibtex_bibfiles = ["references.bib"]

# Patch for Plotly from https://github.com/spatialaudio/nbsphinx/issues/128#issuecomment-1158712159

html_js_files = [
    "https://cdnjs.cloudflare.com/ajax/libs/require.js/2.3.4/require.min.js",
]

# -- Matplotlib directive

plot_pre_code = """
import jax
import jax.numpy as jnp
import matplotlib.pyplot as plt
import numpy as np
"""
plot_include_source = True
plot_html_show_source_link = False
plot_html_show_formats = False

# -- Plotly directive

plotly_pre_code = """
import jax
import jax.numpy as jnp
import numpy as np
import plotly
import plotly.express as px
import plotly.graph_objects as go
"""
plotly_include_source = True
plotly_html_show_source_link = False
plotly_html_show_formats = False

# -- Options for HTML output -------------------------------------------------
# https://www.sphinx-doc.org/en/master/usage/configuration.html#options-for-html-output

html_theme = "sphinx_book_theme"
html_static_path = ["_static"]

html_theme_options = {
    "show_toc_level": 2,
    "repository_url": "https://github.com/jeertmans/DiffeRT",
    "repository_branch": "main",
    "path_to_docs": "docs/source",
    "use_edit_page_button": True,
    "use_source_button": True,
    "use_issues_button": True,
    "use_repository_button": True,
    "navigation_with_keys": False,
    "launch_buttons": {"colab_url": "https://colab.research.google.com"},
}

html_logo = "_static/logo_250px.png"
html_favicon = "_static/favicon.png"

autosummary_generate = True
napolean_use_rtype = False

# Patches


def fix_sionna_folder(_app: Sphinx, obj: Any, _bound_method: bool) -> None:
    """
    Rename the default folder to a more readeable name.
    """
    if obj.__name__.endswith("_sionna_scene"):
        sig = inspect.signature(obj)
        parameters = []

        for param_name, parameter in sig.parameters.items():
            if param_name == "folder":
                parameter = parameter.replace(default="<path-to-differt>/scene/scenes")  # noqa: PLW2901

            parameters.append(parameter)

        obj.__signature__ = sig.replace(parameters=parameters)


def fix_reference(
    app: Sphinx, env: BuildEnvironment, node: pending_xref, contnode: TextElement
) -> Element | None:
    """
    Fix some intersphinx references that are broken.
    """
    if node["refdomain"] == "py":
        if node["reftarget"] == "plotly.graph_objs._figure.Figure":
            node["reftarget"] = "plotly.graph_objects.Figure"
        else:
            return None

        return missing_reference(app, env, node, contnode)

    return None


def setup(app: Sphinx) -> None:
    download_sionna_scenes()  # Put this here so that download does not occur during notebooks execution

    app.connect("autodoc-before-process-signature", fix_sionna_folder)
    app.connect("missing-reference", fix_reference)<|MERGE_RESOLUTION|>--- conflicted
+++ resolved
@@ -59,11 +59,6 @@
 add_module_names = False
 add_function_parentheses = False
 
-<<<<<<< HEAD
-# -- Linkcheck build
-
-linkcheck_report_timeouts_as_broken  = False  # Default value in Sphinx >= 8
-=======
 nitpicky = True
 nitpick_ignore = (
     ("py:class", "Array"),
@@ -80,7 +75,8 @@
     (r"py:.*", r"equinox\..*"),
     (r"py:.*", r"jaxtyping\..*"),
 )
->>>>>>> ded6edc6
+
+linkcheck_report_timeouts_as_broken  = False  # Default value in Sphinx >= 8
 
 # -- Intersphinx mapping
 
