# noqa: INP001
# Configuration file for the Sphinx documentation builder.
#
# For the full list of built-in configuration values, see the documentation:
# https://www.sphinx-doc.org/en/master/usage/configuration.html

# -- Project information -----------------------------------------------------
# https://www.sphinx-doc.org/en/master/usage/configuration.html#project-information

import inspect
import os
from datetime import date
from typing import Any

from docutils import nodes
from sphinx.addnodes import pending_xref
from sphinx.application import Sphinx
from sphinx.environment import BuildEnvironment
from sphinx.ext.intersphinx import missing_reference

from differt import __version__
from differt.scene import download_sionna_scenes

project = "DiffeRT"
copyright = f"2023-{date.today().year}, Jérome Eertmans"  # noqa: A001, DTZ011
author = "Jérome Eertmans"
version = __version__

# -- General configuration ---------------------------------------------------
# https://www.sphinx-doc.org/en/master/usage/configuration.html#general-configuration

extensions = [
    # Built-in
    "sphinx.ext.autodoc",
    "sphinx.ext.autosummary",
    "sphinx.ext.intersphinx",
    "sphinx.ext.githubpages",
    "sphinx.ext.mathjax",
    "sphinx.ext.napoleon",
    "sphinx.ext.viewcode",
    # Additional
    "matplotlib.sphinxext.plot_directive",
    "myst_nb",
    "sphinxcontrib.bibtex",
    "sphinxext.opengraph",
    "sphinx_autodoc_typehints",
    "sphinx_copybutton",
    "sphinx_design",
    "sphinx_plotly_directive",
    "sphinx_remove_toctrees",
]

templates_path = ["_templates"]
exclude_patterns = []

suppress_warnings = ["mystnb.unknown_mime_type"]

add_module_names = False
add_function_parentheses = False

nitpicky = True
nitpick_ignore = (
    ("py:class", "Array"),
    ("py:class", "differt.plotting._utils._Dispatcher"),
    ("py:class", "differt.utils.TypeVarTuple"),
    ("py:class", "jax._src.typing.SupportsDType"),
    ("py:class", "ndarray"),  # From ArrayLike
    ("py:obj", "differt.utils._T"),
    ("py:obj", "differt.rt.utils._T"),
)

linkcheck_report_timeouts_as_broken = False  # Default value in Sphinx >= 8

numfig = True

# -- Intersphinx mapping

intersphinx_mapping = {
    "e3x": ("https://e3x.readthedocs.io/stable/", None),
    "flax": ("https://flax-linen.readthedocs.io/en/latest/", None),
    "jax": ("https://jax.readthedocs.io/en/latest", None),
    "jaxtyping": ("https://docs.kidger.site/jaxtyping/", None),
    "matplotlib": ("https://matplotlib.org/stable", None),
    "numpy": ("https://numpy.org/doc/stable", None),
    "optax": ("https://optax.readthedocs.io/en/latest", None),
    "plotly": ("https://plotly.com/python-api-reference", None),
    "python": ("https://docs.python.org/3", None),
    "requests": ("https://requests.readthedocs.io/en/latest/", None),
    "scipy": ("https://docs.scipy.org/doc/scipy/", None),
    "vispy": ("https://vispy.org", None),
}

# -- OpenGraph settings

ogp_site_url = "https://eertmans.be/DiffeRT/"
ogp_use_first_image = True

# -- Sphinx autodoc typehints settings

always_document_param_types = False
always_use_bars_union = True

# -- MyST-nb settings
myst_heading_anchors = 3

myst_enable_extensions = [
    "amsmath",
    "colon_fence",
    "dollarmath",
    "html_admonition",
]

nb_execution_mode = "off" if os.environ.get("NB_OFF") else "auto"
nb_execution_timeout = (
    600  # So cells can take a long time, especially when downloading sionna scenes
)
<<<<<<< HEAD
nb_merge_streams = False
nb_output_stderr = (
    "remove-warn" if "READTHEDOCS" in os.environ else "show"
)  # Warnings about OpenGL widget
=======
nb_merge_streams = True
>>>>>>> 9d925b64

# By default, MyST-nb chooses the Widget output instead of the 2D snapshot
# so we need to change priorities, because the widget cannot work if Python is
# not actively running.

nb_mime_priority_overrides = [
    ("*", "text/html", 0),
]

# -- Bibtex

bibtex_bibfiles = ["references.bib"]

# Patch for Plotly from https://github.com/spatialaudio/nbsphinx/issues/128#issuecomment-1158712159

html_js_files = [
    "https://cdnjs.cloudflare.com/ajax/libs/require.js/2.3.4/require.min.js",
]

# -- Matplotlib directive

plot_pre_code = """
import jax
import jax.numpy as jnp
import matplotlib.pyplot as plt
import numpy as np
"""
plot_include_source = True
plot_html_show_source_link = False
plot_html_show_formats = False

# -- Plotly directive

plotly_pre_code = """
import jax
import jax.numpy as jnp
import numpy as np
import plotly
import plotly.express as px
import plotly.graph_objects as go
"""
plotly_include_source = True
plotly_html_show_source_link = False
plotly_html_show_formats = False

# -- Options for HTML output -------------------------------------------------
# https://www.sphinx-doc.org/en/master/usage/configuration.html#options-for-html-output

html_theme = "sphinx_book_theme"
html_static_path = ["_static"]

html_theme_options = {
    "show_toc_level": 2,
    "repository_url": "https://github.com/jeertmans/DiffeRT",
    "repository_branch": "main",
    "path_to_docs": "docs/source",
    "use_edit_page_button": True,
    "use_source_button": True,
    "use_issues_button": True,
    "use_repository_button": True,
    "navigation_with_keys": False,
    "launch_buttons": {"colab_url": "https://colab.research.google.com"},
}

html_logo = "_static/logo_250px.png"
html_favicon = "_static/favicon.png"

autosummary_generate = True
napolean_use_rtype = False

# Patches


def fix_sionna_folder(_app: Sphinx, obj: Any, _bound_method: bool) -> None:
    """
    Rename the default folder to a more readeable name.
    """
    if obj.__name__.endswith("_sionna_scene"):
        sig = inspect.signature(obj)
        parameters = []

        for param_name, parameter in sig.parameters.items():
            if param_name == "folder":
                parameter = parameter.replace(default="<path-to-differt>/scene/scenes")  # noqa: PLW2901

            parameters.append(parameter)

        obj.__signature__ = sig.replace(parameters=parameters)


def fix_reference(
    app: Sphinx, env: BuildEnvironment, node: pending_xref, contnode: nodes.TextElement
) -> nodes.reference | None:
    """
    Fix some intersphinx references that are broken.
    """
    if node["refdomain"] == "py":
        if node["reftarget"].startswith(
            "equinox"
        ):  # Sphinx fails to find them in the inventory
            if node["reftarget"].endswith("Module"):
                uri = (
                    "https://docs.kidger.site/equinox/api/module/module/#equinox.Module"
                )
            elif node["reftarget"].endswith("tree_at"):
                uri = (
                    "https://docs.kidger.site/equinox/api/manipulation/#equinox.tree_at"
                )
            elif node["reftype"] == "mod":
                uri = "https://docs.kidger.site/equinox/"
            else:
                return None

            newnode = nodes.reference(
                "", "", internal=False, refuri=uri, reftitle="(in equinox)"
            )
            newnode.append(contnode)

            return newnode
        if node["reftarget"].startswith(
            "jaxtyping"
        ):  # Sphinx fails to find them in the inventory
            if node["reftype"] == "class":
                uri = "https://docs.kidger.site/jaxtyping/api/array/#dtype"
            elif node["reftype"] == "mod":
                uri = "https://docs.kidger.site/jaxtyping/"
            else:
                return None

            newnode = nodes.reference(
                "", "", internal=False, refuri=uri, reftitle="(in jaxtyping)"
            )
            newnode.append(contnode)

            return newnode
        if node["reftarget"] == "plotly.graph_objs._figure.Figure":
            node["reftarget"] = "plotly.graph_objects.Figure"
            return missing_reference(app, env, node, contnode)

    return None


def setup(app: Sphinx) -> None:
    download_sionna_scenes()  # Put this here so that download does not occur during notebooks execution

    app.connect("autodoc-before-process-signature", fix_sionna_folder)
    app.connect("missing-reference", fix_reference)<|MERGE_RESOLUTION|>--- conflicted
+++ resolved
@@ -114,14 +114,7 @@
 nb_execution_timeout = (
     600  # So cells can take a long time, especially when downloading sionna scenes
 )
-<<<<<<< HEAD
-nb_merge_streams = False
-nb_output_stderr = (
-    "remove-warn" if "READTHEDOCS" in os.environ else "show"
-)  # Warnings about OpenGL widget
-=======
 nb_merge_streams = True
->>>>>>> 9d925b64
 
 # By default, MyST-nb chooses the Widget output instead of the 2D snapshot
 # so we need to change priorities, because the widget cannot work if Python is
