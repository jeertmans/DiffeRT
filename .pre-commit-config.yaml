--- conflicted
+++ resolved
@@ -24,11 +24,7 @@
   - id: ruff-format
     types_or: [python, pyi, jupyter]
 - repo: https://github.com/RobertCraigie/pyright-python
-<<<<<<< HEAD
   rev: v1.1.373
-=======
-  rev: v1.1.372
->>>>>>> 9e922435
   hooks:
   - id: pyright
 - repo: https://github.com/doublify/pre-commit-rust
