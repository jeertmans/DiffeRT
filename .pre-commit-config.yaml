repos:
- repo: https://github.com/pre-commit/pre-commit-hooks
  rev: v4.6.0
  hooks:
  - id: check-yaml
  - id: check-toml
  - id: end-of-file-fixer
    exclude: .*\.svg$
  - id: trailing-whitespace
- repo: https://github.com/macisamuele/language-formatters-pre-commit-hooks
  rev: v2.13.0
  hooks:
  - id: pretty-format-yaml
    args: [--autofix]
  - id: pretty-format-toml
    args: [--autofix, --trailing-commas]
    exclude: Cargo.lock
- repo: https://github.com/astral-sh/ruff-pre-commit
  rev: v0.4.8
  hooks:
  - id: ruff
    args: [--fix]
    types_or: [python, pyi, jupyter]
  - id: ruff-format
    types_or: [python, pyi, jupyter]
- repo: https://github.com/RobertCraigie/pyright-python
<<<<<<< HEAD
  rev: v1.1.362
=======
  rev: v1.1.366
>>>>>>> 14f6f4b9
  hooks:
  - id: pyright
- repo: https://github.com/doublify/pre-commit-rust
  rev: v1.0
  hooks:
  - id: cargo-check
  - id: clippy
- repo: local
  hooks:
  - id: fmt
    name: fmt
    description: Format files with cargo fmt
    entry: cargo +nightly fmt --
    language: system
    types: [rust]
    args: []
- repo: https://github.com/flying-sheep/bibfmt
  rev: v4.3.0
  hooks:
  - id: bibfmt
    args:
    - --sort-by-bibkey
    - --drop=abstract
- repo: https://github.com/codespell-project/codespell
  rev: v2.3.0
  hooks:
  - id: codespell
    additional_dependencies:
    - tomli<|MERGE_RESOLUTION|>--- conflicted
+++ resolved
@@ -24,11 +24,7 @@
   - id: ruff-format
     types_or: [python, pyi, jupyter]
 - repo: https://github.com/RobertCraigie/pyright-python
-<<<<<<< HEAD
-  rev: v1.1.362
-=======
   rev: v1.1.366
->>>>>>> 14f6f4b9
   hooks:
   - id: pyright
 - repo: https://github.com/doublify/pre-commit-rust
