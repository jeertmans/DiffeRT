--- conflicted
+++ resolved
@@ -23,11 +23,7 @@
   - id: ruff-format
     types_or: [python, pyi, jupyter]
 - repo: https://github.com/RobertCraigie/pyright-python
-<<<<<<< HEAD
-  rev: v1.1.358
-=======
   rev: v1.1.359
->>>>>>> f3506a09
   hooks:
   - id: pyright
 - repo: https://github.com/doublify/pre-commit-rust
