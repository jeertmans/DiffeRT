# Test code base and upload coverage
name: Test code

on:
  pull_request:
  push:
    branches: [main]
  workflow_dispatch:

env:
  QT_QPA_PLATFORM: offscreen
  DISPLAY: :99

jobs:
  pytest:
    strategy:
      fail-fast: false
      matrix:
        os: [macos-latest, ubuntu-latest, windows-latest]
        pyversion: ['3.9', '3.10', '3.11', '3.12']
    runs-on: ${{ matrix.os }}
    steps:
    - name: Checkout repository
      uses: actions/checkout@v4

    - name: Install Linux dependencies
      if: matrix.os == 'ubuntu-latest'
      run: |
        sudo apt-get update
        sudo apt-get install freeglut3-dev xvfb
        sudo apt-get install x11-utils
        nohup Xvfb $DISPLAY -screen 0 1400x900x24 -dpi 96 +extension RANDR +render &

    - name: Install Mesa (OpenGL on Windows)
      if: matrix.os == 'windows-latest'
      uses: ssciwr/setup-mesa-dist-win@v2

    - name: Install PDM
      uses: pdm-project/setup-pdm@v4
      with:
        python-version: ${{ matrix.pyversion }}
        cache: true

    - name: Install Rust
      uses: dtolnay/rust-toolchain@stable

    - name: Install dependencies
      run: |
        pdm install -G test,github-action

    - name: Run Pytest
      if: matrix.os != 'ubuntu-latest' || matrix.pyversion != '3.12'
      run: |
        pdm run pytest -n auto

    - name: Run pytest and coverage
      if: matrix.os == 'ubuntu-latest' && matrix.pyversion == '3.12'
      run: pdm run pytest --cov-report xml --cov=differt tests/

    - name: Upload to codecov.io
      if: matrix.os == 'ubuntu-latest' && matrix.pyversion == '3.12'
      uses: codecov/codecov-action@v4
      with:
        token: ${{ secrets.CODECOV_TOKEN }}
        fail_ci_if_error: true
  cargo-test:
    strategy:
      fail-fast: false
      matrix:
        os: [macos-latest, ubuntu-latest, windows-latest]
        pyversion: ['3.9', '3.10', '3.11', '3.12']
    runs-on: ${{ matrix.os }}
    steps:
    - name: Checkout repository
      uses: actions/checkout@v4

    - uses: actions/setup-python@v5
      with:
        python-version: ${{ matrix.pyversion }}

    - name: Install NumPy
      run: pip install numpy

    - name: Install Rust
      uses: dtolnay/rust-toolchain@stable

    - name: Run Cargo test
      run: |
        cargo test
  python-benchmark:
    runs-on: ubuntu-latest
    permissions:
      pull-requests: write
    steps:
    - name: Checkout repository
      uses: actions/checkout@v4

    - name: Install PDM
      uses: pdm-project/setup-pdm@v4
      with:
        python-version: '3.11'
        cache: true

    - name: Install Rust
      uses: dtolnay/rust-toolchain@stable
      with:
        components: llvm-tools

    - name: Install dependencies
      run: |
        pdm install -G test,github-action

    - name: Run Benchmarks on changes
      run: pdm run pytest --benchmark-only --benchmark-save=changes tests/benchmarks

    - name: Build wheel with profiling profile
      uses: PyO3/maturin-action@v1
      with:
        args: >
          --release
          --out pgo-wheel
      env:
        RUSTFLAGS: -Cprofile-generate=${{ github.workspace }}/profdata

    - name: Detect Rust host
      run: echo RUST_HOST=$(rustc -Vv | grep host | cut -d ' ' -f 2) >> "$GITHUB_ENV"
      shell: bash

    - name: Generate profile data
      run: |
        pdm run python -m ensurepip
        pdm run python -m pip install differt --no-index --no-deps --find-links pgo-wheel --force-reinstall
        pdm run pytest --benchmark-only tests/benchmarks
        rustup run stable bash -c 'echo LLVM_PROFDATA=$RUSTUP_HOME/toolchains/$RUSTUP_TOOLCHAIN/lib/rustlib/${{ env.RUST_HOST }}/bin/llvm-profdata >> "$GITHUB_ENV"'

    - name: Merge GO data
      run: ${{ env.LLVM_PROFDATA }} merge -o ${{ github.workspace }}/merged.profdata ${{ github.workspace }}/profdata

    - name: Build PGO-optimized wheel
      uses: PyO3/maturin-action@v1
      with:
        args: >
          --release
          --out opt-wheel
      env:
        RUSTFLAGS: -Cprofile-use=${{ github.workspace }}/merged.profdata

    - name: Run Benchmarks on changes with PGO-optimized wheel
      run: |
        pdm run python -m pip install differt --no-index --no-deps --find-links opt-wheel --force-reinstall
        pdm run pytest --benchmark-only --benchmark-save=pgo tests/benchmarks

    - name: Checkout base branch
      uses: actions/checkout@v4
      with:
        ref: ${{ github.event.pull_request.base.sha }}
        clean: false

    - name: Install dependencies (before changes)
      run: |
        pdm install -G test,github-action

    - name: Build wheel before changes
      uses: PyO3/maturin-action@v1
      with:
        args: >
          --release
          --out dist

    - name: Run Benchmarks before changes
      run: |
        pdm run python -m pip install differt --no-index --no-deps --find-links dist --force-reinstall
        pdm run pytest --benchmark-only --benchmark-save=before tests/benchmarks

    - name: Compare benchmarks
      run: |
        echo 'results<<EOF' >> $GITHUB_OUTPUT
<<<<<<< HEAD
        pdm run pytest-benchmark compare --group-by=group --columns="mean,stddev,rounds,iterations" >> $GITHUB_OUTPUT
=======
        pdm run pytest-benchmark compare --group-by=group --columns="mean,stddev,ops" >> $GITHUB_OUTPUT
>>>>>>> ebf8f619
        echo 'EOF' >> $GITHUB_OUTPUT
      id: compare

    - name: Comment PR with benchmarks
      uses: thollander/actions-comment-pull-request@v2
      continue-on-error: true
      with:
        message: |
          Python benchmark results:
          ```
          ${{ steps.compare.outputs.results }}
          ```
        comment_tag: python-benchmarks

      id: comment

    - name: If PR comment failed, write to PR summary
      if: steps.comment.outcome != 'success'
      run: |
        echo '### Python benchmark results' >> $GITHUB_STEP_SUMMARY
        echo '```' >> $GITHUB_STEP_SUMMARY
        echo '${{ steps.compare.outputs.results }}' >> $GITHUB_STEP_SUMMARY
        echo '```' >> $GITHUB_STEP_SUMMARY
  rust-benchmark:
    runs-on: ubuntu-latest
    permissions:
      pull-requests: write
    steps:
    - name: Checkout repository
      uses: actions/checkout@v4

    - uses: actions/setup-python@v5
      with:
        python-version: '3.11'

    - name: Install NumPy
      run: pip install numpy

    - name: Install Rust
      uses: dtolnay/rust-toolchain@stable

    - uses: taiki-e/install-action@v2
      with:
        tool: critcmp@0.1.8

    - name: Run Benchmarks on changes
      run: cargo bench --bench bench_main -- --save-baseline changes

    - name: Checkout base branch
      uses: actions/checkout@v4
      with:
        ref: ${{ github.event.pull_request.base.sha }}
        clean: false

    - name: Run Benchmarks before changes
      run: cargo bench --bench bench_main -- --save-baseline before

    - name: Compare benchmarks
      run: |
        echo 'results<<EOF' >> $GITHUB_OUTPUT
        critcmp before changes >> $GITHUB_OUTPUT
        echo 'EOF' >> $GITHUB_OUTPUT
      id: compare

    - name: Comment PR with benchmarks
      uses: thollander/actions-comment-pull-request@v2
      continue-on-error: true
      with:
        message: |
          Rust benchmark results:
          ```
          ${{ steps.compare.outputs.results }}
          ```
        comment_tag: rust-benchmarks

      id: comment

    - name: If PR comment failed, write to PR summary
      if: steps.comment.outcome != 'success'
      run: |
        echo '### Rust benchmark results' >> $GITHUB_STEP_SUMMARY
        echo '```' >> $GITHUB_STEP_SUMMARY
        echo '${{ steps.compare.outputs.results }}' >> $GITHUB_STEP_SUMMARY
        echo '```' >> $GITHUB_STEP_SUMMARY<|MERGE_RESOLUTION|>--- conflicted
+++ resolved
@@ -175,11 +175,7 @@
     - name: Compare benchmarks
       run: |
         echo 'results<<EOF' >> $GITHUB_OUTPUT
-<<<<<<< HEAD
-        pdm run pytest-benchmark compare --group-by=group --columns="mean,stddev,rounds,iterations" >> $GITHUB_OUTPUT
-=======
         pdm run pytest-benchmark compare --group-by=group --columns="mean,stddev,ops" >> $GITHUB_OUTPUT
->>>>>>> ebf8f619
         echo 'EOF' >> $GITHUB_OUTPUT
       id: compare
 
