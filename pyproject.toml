[project]
authors = [{name = "Jérome Eertmans", email = "jeertmans@icloud.com"}]
dependencies = []
name = "differt-dev"
requires-python = ">=3.10"
version = "1.0.0"

[project.optional-dependencies]
cuda = [
  "jax[cuda]>=0.4.32",
]
docs = [
  "differt[all]",
  "myst-nb>=0.17.2",
  "pillow>=10.1.0",
  "sphinx-autodoc-typehints>=1.23",
  "sphinx-book-theme>=1.1.3",
  "sphinx-copybutton>=0.5.2",
  "sphinx-design>=0.5.0",
  "sphinx-remove-toctrees>=0.0.3",
  "sphinxext-opengraph>=0.9.0",
  "sphinxcontrib-apidoc>=0.4.0",
  "sphinxcontrib-bibtex>=2.6.0",
  "sphinx-plotly-directive>=0.1.3",
]
icmlcn2025 = [
  # For ICMLCN2025 tag
  "differt[all]",
  "e3x>=1.0.2",
]
prof = [
  "line-profiler[ipython]>=4.1.3",
]
remote-jupyter = [
  # This makes sure cell outputs and widgets are kept, see https://github.com/jupyterlab/jupyter-collaboration/pull/279
  "jupyterlab>=4.2",
  "jupyverse[auth,jupyterlab]>=0.4.2",
]
tests = [
  "differt[all]",
  "chex>=0.1.84",
  "pytest>=7.4.3",
  "pytest-benchmark>=4.0.0",
  "pytest-codspeed>=2.2.0",
  "pytest-cov>=4.1.0",
  "pytest-env>=1.1.3",
  "pytest-missing-modules>=0.2.0",
  "pytest-xdist>=3.3.1",
  "scipy>=1.12.0",
]
<<<<<<< HEAD
kaleido = [
    "kaleido==1.0.0rc0",
=======
tests-extended = [
  "differt-dev[tests]",
  "open3d-cpu>=0.19.0;python_version<'3.13' and sys_platform=='linux'",
  "sionna==0.19.1;python_version<'3.12' and sys_platform=='linux'",
>>>>>>> 79c0fe57
]

[tool.bumpversion]
allow_dirty = false
commit = true
commit_args = ""
current_version = "0.0.30"
ignore_missing_version = false
message = "chore(deps): bump version from {current_version} to {new_version}"
parse = "(?P<major>\\d+)\\.(?P<minor>\\d+)\\.(?P<patch>\\d+)"
regex = false
replace = "{new_version}"
search = "{current_version}"
serialize = ["{major}.{minor}.{patch}"]
sign_tags = false
tag = false
tag_message = "Bump version: {current_version} → {new_version}"
tag_name = "v{new_version}"

[[tool.bumpversion.files]]
filename = "differt-core/Cargo.toml"
replace = 'version = "{new_version}"'
search = 'version = "{current_version}"'

[[tool.bumpversion.files]]
filename = "differt/pyproject.toml"
replace = "differt-core=={new_version}"
search = "differt-core=={current_version}"

[[tool.bumpversion.files]]
filename = "Cargo.lock"
replace = '''name = "differt-core"
version = "{new_version}"'''
search = '''name = "differt-core"
version = "{current_version}"'''

[[tool.bumpversion.files]]
filename = "uv.lock"
replace = '''name = "differt"
version = "{new_version}"'''
search = '''name = "differt"
version = "{current_version}"'''

[[tool.bumpversion.files]]
filename = "uv.lock"
replace = '''name = "differt-core"
version = "{new_version}"'''
search = '''name = "differt-core"
version = "{current_version}"'''

[[tool.bumpversion.files]]
filename = "CITATION.cff"
replace = "version: v{new_version}"
search = "version: v{current_version}"

[tool.codespell]
builtin = "clear,rare,informal,usage,names,en-GB_to_en-US"
check-hidden = true
ignore-words-list = "crate,serialisation,ue"
skip = "docs/source/conf.py,docs/source/references.bib,pyproject.toml,uv.lock"

[tool.coverage.report]
exclude_lines = [
  'pragma: no cover',
  'raise NotImplementedError',
  'if TYPE_CHECKING:',
  'if typing.TYPE_CHECKING:',
]
precision = 2

[tool.coverage.run]
omit = ["**/*/conftest.py"]

[tool.pyright]
include = ["differt/src/differt", "differt/tests", "differt-core/src/differt_core"]
reportIncompatibleMethodOverride = true
reportIncompatibleVariableOverride = false  # Incompatible with eqx.AbstractVar
reportMissingTypeArgument = true
reportUnnecessaryTypeIgnoreComment = true
venv = ".venv"
venvPath = "."

[tool.pytest.ini_options]
addopts = [
  "--numprocesses=logical",
  "--cov-report=xml",
  "--cov=differt/src/differt",
  "--cov=differt-core/python/differt_core",
  "--import-mode=importlib",
  "--doctest-modules",
  "--doctest-ignore-import-errors",
  "--doctest-glob=*.md",
  "--doctest-glob=*.rst",
  "--benchmark-columns=mean,stddev,ops,iterations",
  "--benchmark-group-by=group",
  "--benchmark-warmup=on",
  "--benchmark-disable",
]
doctest_optionflags = ["NORMALIZE_WHITESPACE"]
env = [
  "JAX_PLATFORM_NAME=cpu",
]
filterwarnings = [
  "error",
  'ignore:datetime\.datetime\.utcfromtimestamp\(\) is deprecated:DeprecationWarning',  # Python 3.12
  '''ignore:Signature.*for <class 'numpy.longdouble'> does not match any known type:UserWarning''',
  'ignore:You are using an old version of Python:UserWarning',  # Warning for tarfile.TarFile.extractall
]
log_level = "INFO"
markers = [
  "slow: marks tests as slow (deselect with '-m \"not slow\"')",
  "serial",
]

[tool.ruff]
extend-include = ["*.ipynb"]

[tool.ruff.format]
docstring-code-format = true
preview = true

[tool.ruff.lint]
extend-ignore = [
  "ANN401",  # any-type
  "COM812",  # missing-trailing-comma, conflicts with formatter
  "COM819",  # prohibited-trailing-comma, conflicts with formatter
  "CPY001",  # missing-copyright-notice
  "D203",  # no-blank-line-before-class
  "D206",  # indent-with-spaces, conflicts with formatter
  "D212",  # multi-line-summary-second-line
  "D300",  # triple-single-quotes, conflicts with formatter
  "D407",  # dashed-underline-after-section
  "E111",  # indentation-with-invalid-multiple, conflicts with formatter
  "E114",  # indentation-with-invalid-multiple-comments, conflicts with formatter
  "E117",  # over-indented, conflicts with formatter
  "E501",  # line-too-long, conflicts with formatter
  "F722",  # forward-annotation-syntax-error
  "FA100",  # future-rewritable-type-annotation
  "FBT001",  # boolean-type-hint-positional-argument
  "FBT002",  # boolean-default-value-positional-argument
  "FIX002",  # line-contains-todo, comment this to find where TODOs are
  "ISC001",  # single-line-implicit-string-concatenation, conflicts with formatter
  "ISC002",  # multi-line-implicit-string-concatenation, conflicts with formatter
  "PD",  # pandas-vet
  "PLR0904",  # too-many-public-methods, counts @overload...
  "PLR0913",  # too-many-arguments
  "PLR0914",  # too-many-local-variables
  "PLR6104",  # non-augmented-assignment
  "Q000",  # bad-quotes-inline-string, conflicts with formatter
  "Q001",  # bad-quotes-multiline-string, conflicts with formatter
  "Q002",  # bad-quotes-docstring, conflicts with formatter
  "Q003",  # avoidable-escaped-quote, conflicts with formatter
  "TD002",  # missing-todo-author, I am currently the only author
  "TD003",  # missing-todo-link
  "W191",  # tab-indentation, conflicts with formatter
]
isort = {known-first-party = ["differt", "differt_core", "tests"]}
preview = true
select = ["ALL"]

[tool.ruff.lint.flake8-boolean-trap]
extend-allowed-calls = ["jax.numpy.array"]

[tool.ruff.lint.flake8-bugbear]
extend-immutable-calls = ["equinox.field", "jax.numpy.array"]

[tool.ruff.lint.pep8-naming]
extend-ignore-names = ["T"]

[tool.ruff.lint.per-file-ignores]
"**.ipynb" = [
  "B018",
  "ERA001",  # TODO: remove commented code in notebook
  "N806",
  "PLR2004",  # TODO: remove this
  "PLW2901",  # TODO: remove this
  "RUF027",
  "T201",
]
"**/tests/*" = ["PLC2701", "PLR0917", "PLR2004", "PLR6301", "SIM117", "TID252"]
"**/{docs,tests}/*" = ["D", "DOC", "S101"]
"differt/src/differt/conftest.py" = ["D", "DOC"]
"scripts/*" = ["INP001"]

[tool.ruff.lint.pydocstyle]
convention = "google"

[tool.uv]
dev-dependencies = [
  "differt_dev[docs,tests]",
  "bump-my-version>=0.20.3",
  "maturin-import-hook>=0.2.0",
  "pre-commit>=3.5.0",
]

[tool.uv.sources]
differt = {workspace = true}

[tool.uv.workspace]
members = ["differt", "differt-core"]<|MERGE_RESOLUTION|>--- conflicted
+++ resolved
@@ -28,6 +28,9 @@
   "differt[all]",
   "e3x>=1.0.2",
 ]
+kaleido = [
+    "kaleido==1.0.0rc0",
+]
 prof = [
   "line-profiler[ipython]>=4.1.3",
 ]
@@ -48,15 +51,10 @@
   "pytest-xdist>=3.3.1",
   "scipy>=1.12.0",
 ]
-<<<<<<< HEAD
-kaleido = [
-    "kaleido==1.0.0rc0",
-=======
 tests-extended = [
   "differt-dev[tests]",
   "open3d-cpu>=0.19.0;python_version<'3.13' and sys_platform=='linux'",
   "sionna==0.19.1;python_version<'3.12' and sys_platform=='linux'",
->>>>>>> 79c0fe57
 ]
 
 [tool.bumpversion]
