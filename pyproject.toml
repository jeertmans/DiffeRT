--- conflicted
+++ resolved
@@ -39,10 +39,6 @@
 tests = [
   "differt[all]",
   "chex>=0.1.84",
-<<<<<<< HEAD
-=======
-  "open3d-cpu>=0.19.0;python_version<'3.13' and sys_platform=='linux'",
->>>>>>> dadd31a8
   "pytest>=7.4.3",
   "pytest-benchmark>=4.0.0",
   "pytest-codspeed>=2.2.0",
@@ -54,7 +50,7 @@
 ]
 tests-extended = [
   "differt-dev[tests]",
-  "open3d-cpu>=0.18.0;python_version<'3.12' and sys_platform=='linux'",
+  "open3d-cpu>=0.19.0;python_version<'3.13' and sys_platform=='linux'",
   "sionna==0.19.1;python_version<'3.12' and sys_platform=='linux'",
 ]
 
