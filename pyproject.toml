--- conflicted
+++ resolved
@@ -14,8 +14,6 @@
 [project.optional-dependencies]
 cuda = [
   "jax[cuda]>=0.4.32",
-<<<<<<< HEAD
-=======
 ]
 docs = [
   "differt[all]",
@@ -46,7 +44,6 @@
   "pytest-missing-modules>=0.2.0",
   "pytest-xdist>=3.3.1",
   "scipy>=1.12.0",
->>>>>>> 1a64d327
 ]
 
 [tool.bumpversion]
