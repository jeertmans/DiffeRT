[[bench]]
harness = false
name = "bench_main"

[dependencies]
log = "0.4.21"
nalgebra = "0.32.3"
ndarray = {version = "0.15", features = ["rayon"]}
numpy = "0.21"
obj-rs = "0.7.1"
ply-rs = "0.1.3"
<<<<<<< HEAD
pyo3 = "0.20"
pyo3-log = "0.9.0"
=======
pyo3 = "0.21"
pyo3-log = "0.10"
>>>>>>> f3506a09
quick-xml = {version = "0.31.0", features = ["serialize"]}
serde = {version = "1.0.197", features = ["derive"]}

[dev-dependencies]
criterion = "0.5.1"
<<<<<<< HEAD
pyo3 = {version = "0.20.3", features = ["auto-initialize"]}
=======
pyo3 = {version = "0.21", features = ["auto-initialize"]}
>>>>>>> f3506a09
rstest = "0.18.2"

[features]
extension-module = ["pyo3/extension-module"]

[lib]
bench = false
crate-type = ["cdylib", "rlib"]
name = "differt"

[package]
edition = "2021"
name = "_core"
rust-version = "1.75.0"
version = "0.0.10"

[profile.bench]
debug = true
strip = false

[profile.release]
codegen-units = 1
lto = "fat"
strip = true<|MERGE_RESOLUTION|>--- conflicted
+++ resolved
@@ -9,23 +9,14 @@
 numpy = "0.21"
 obj-rs = "0.7.1"
 ply-rs = "0.1.3"
-<<<<<<< HEAD
-pyo3 = "0.20"
-pyo3-log = "0.9.0"
-=======
 pyo3 = "0.21"
 pyo3-log = "0.10"
->>>>>>> f3506a09
 quick-xml = {version = "0.31.0", features = ["serialize"]}
 serde = {version = "1.0.197", features = ["derive"]}
 
 [dev-dependencies]
 criterion = "0.5.1"
-<<<<<<< HEAD
-pyo3 = {version = "0.20.3", features = ["auto-initialize"]}
-=======
 pyo3 = {version = "0.21", features = ["auto-initialize"]}
->>>>>>> f3506a09
 rstest = "0.18.2"
 
 [features]
