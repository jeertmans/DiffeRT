--- conflicted
+++ resolved
@@ -373,13 +373,8 @@
     n: int,
     dtype: DTypeLike | None = None,
     *,
-<<<<<<< HEAD
-    grid: bool = False,
-) -> Float[Array, "{n} 3"] | Float[Array, "{n} {n} 3"]:
-=======
     frustum: Float[Array, "2 2"] | Float[Array, "2 3"] | None = None,
 ) -> Float[Array, "{n} 3"]:
->>>>>>> cb927d1a
     """
     Return a lattice of vertices on the unit sphere.
 
@@ -395,10 +390,6 @@
         grid: Whether to return a grid of shape ``{n} {n} 3``
             instead. This is mainly useful if you need to plot
             a surface that is generated from a lattice.
-
-            See
-            :class:`Dipole<differt.em.Dipole>`
-            for an example.
 
             Unused if ``frustum`` is passed.
         frustum: The spatial region where to sample points.
@@ -442,17 +433,7 @@
     lat = jnp.arccos(1 - 2 * i / n)
     lon = 2 * jnp.pi * i / phi
 
-<<<<<<< HEAD
-    if grid:
-        lat, lon = jnp.meshgrid(lat, lon)
-
-    co_lat = jnp.cos(lat)
-    si_lat = jnp.sin(lat)
-    co_lon = jnp.cos(lon)
-    si_lon = jnp.sin(lon)
-=======
     pa = jnp.stack((lat, lon), axis=-1)
->>>>>>> cb927d1a
 
     if frustum is not None:
         pa %= frustum[1, -2:] - frustum[0, -2:]
