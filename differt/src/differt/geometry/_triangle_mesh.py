--- conflicted
+++ resolved
@@ -1,12 +1,8 @@
 # ruff: noqa: ERA001
 
 import sys
-<<<<<<< HEAD
 from collections.abc import Iterator
-from typing import Any, Literal, overload
-=======
 from typing import Any, overload
->>>>>>> 30ec46b1
 
 import equinox as eqx
 import jax
