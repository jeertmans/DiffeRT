--- conflicted
+++ resolved
@@ -1,13 +1,10 @@
 # ruff: noqa: ERA001
 
-<<<<<<< HEAD
+from collections.abc import Callable, Iterator
+from typing import TYPE_CHECKING, Any, Generic, TypeVar, overload
 from collections.abc import Iterator, Sequence
 from dataclasses import replace
 from typing import TYPE_CHECKING, Any, overload
-=======
-from collections.abc import Callable, Iterator
-from typing import TYPE_CHECKING, Any, Generic, TypeVar, overload
->>>>>>> 5506100b
 
 import equinox as eqx
 import jax
