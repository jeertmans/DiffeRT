--- conflicted
+++ resolved
@@ -263,10 +263,7 @@
 
     r = jax.random.uniform(key, shape=(*shape, 3))
 
-<<<<<<< HEAD
-    r = jax.random.uniform(key, shape=(size, 3))
-    return r * scale[None, :] + amin[None, :]
-
+    return r * scale + amin
 
 @partial(jax.jit, inline=True)
 @jaxtyped(typechecker=typechecker)
@@ -294,7 +291,4 @@
         Array([0. , 2. , 1.5, 0. , 2.5], dtype=float32)
     """
     # TODO: add :python: rst role for x / y in docs
-    return jnp.where(den == 0, 0, num / den)
-=======
-    return r * scale + amin
->>>>>>> 1a64d327
+    return jnp.where(den == 0, 0, num / den)