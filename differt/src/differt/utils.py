"""General purpose utilities."""

import sys
from collections.abc import Iterable, Mapping
from functools import partial
from typing import Any, Callable, Optional, Union

<<<<<<< HEAD
import chex
import equinox as eqx
=======
import chex  # TODO: fixme, chex is not a dependency
>>>>>>> 14f6f4b9
import jax
import jax.numpy as jnp
import optax
from beartype import beartype as typechecker
from jaxtyping import Array, Float, Num, PRNGKeyArray, Shaped, jaxtyped

if sys.version_info >= (3, 11):
    from typing import TypeVarTuple, Unpack
else:
    from typing_extensions import TypeVarTuple, Unpack

# Redefined here, because chex uses deprecated type hints
# TODO: fixme
OptState = Union[chex.Array, Iterable["OptState"], Mapping[Any, "OptState"]]
Ts = TypeVarTuple("Ts")


@jax.jit
@jaxtyped(typechecker=typechecker)
def sorted_array2(array: Shaped[Array, "m n"]) -> Shaped[Array, "m n"]:
    """
    Sort a 2D array by row and (then) by column.

    Args:
        array: The input array.

    Return:
        A sorted copy of the input array.

    Examples:
        The following example shows how the sorting works.

        >>> from differt.utils import (
        ...     sorted_array2,
        ... )
        >>>
        >>> arr = jnp.arange(10).reshape(5, 2)
        >>> key = jax.random.PRNGKey(1234)
        >>> (
        ...     key1,
        ...     key2,
        ... ) = jax.random.split(key, 2)
        >>> arr = jax.random.permutation(key1, arr)
        >>> arr
        Array([[4, 5],
               [8, 9],
               [0, 1],
               [2, 3],
               [6, 7]], dtype=int32)
        >>>
        >>> sorted_array2(arr)
        Array([[0, 1],
               [2, 3],
               [4, 5],
               [6, 7],
               [8, 9]], dtype=int32)
        >>>
        >>> arr = jax.random.randint(
        ...     key2,
        ...     (5, 5),
        ...     0,
        ...     2,
        ... )
        >>> arr
        Array([[1, 1, 1, 0, 1],
               [1, 0, 1, 1, 1],
               [1, 0, 0, 1, 1],
               [1, 0, 0, 0, 0],
               [1, 1, 0, 1, 0]], dtype=int32)
        >>>
        >>> sorted_array2(arr)
        Array([[1, 0, 0, 0, 0],
               [1, 0, 0, 1, 1],
               [1, 0, 1, 1, 1],
               [1, 1, 0, 1, 0],
               [1, 1, 1, 0, 1]], dtype=int32)



    """
    if array.size == 0:
        return array

    return array[jnp.lexsort(array.T[::-1])]  # type: ignore


# Beartype does not support TypeVarTuple at the moment
@partial(jax.jit, static_argnames=("fun", "steps", "optimizer"))
@jaxtyped(typechecker=None)
def minimize(
    fun: Callable[[Num[Array, "*batch n"], *Ts], Num[Array, " *batch"]],
    x0: Num[Array, "*batch n"],
    args: tuple[Unpack[Ts]] = (),
    steps: int = 1000,
    optimizer: Optional[optax.GradientTransformation] = None,
) -> tuple[Num[Array, "*batch n"], Num[Array, " *batch"]]:
    """
    Minimize a scalar function of one or more variables.

    The minimization is achieved by computing the
    gradient of the objective function, and performing
    a fixed (i.e., ``step``) number of iterations.

    Args:
        fun: The objective function to be minimized.
        x0: The initial guess.
        args: Positional arguments passed to ``fun``.

            .. note::

                Those argument are also expected have
                batch dimensions similar to ``x0``.

                If your function has static arguments,
                please wrap the function with :func:`functools.partial`:

                .. code-block:: python

                    fun_p = partial(fun, static_arg=static_value)

                If your function has keyword-only
                arguments, create a wrapper function that
                maps positional arguments to keyword only arguments:

                .. code-block:: python

                    fun_p = lambda x, kw_only_value: fun(x, kw_only_arg=kw_only_value)

        steps: The number of steps to perform.
        optimizer: The optimizer to use. If not provided,
            uses :func:`optax.adam` with a learning rate of ``0.1``.

    Return:
        The solution array and the corresponding loss.

    Examples:
        The following example shows how to minimize a basic function.

        >>> from differt.utils import minimize
        >>> import chex
        >>>
        >>> def f(x, offset=1.0):
        ...     x = x - offset
        ...     return jnp.dot(x, x)
        >>>
        >>> x, y = minimize(f, jnp.zeros(10))
        >>> chex.assert_trees_all_close(x, jnp.ones(10), rtol=1e-2)
        >>> chex.assert_trees_all_close(y, 0.0, atol=1e-4)
        >>>
        >>> # It is also possible to pass positional arguments
        >>> x, y = minimize(f, jnp.zeros(10), args=(2.0,))
        >>> chex.assert_trees_all_close(x, 2.0 * jnp.ones(10), rtol=1e-2)
        >>> chex.assert_trees_all_close(y, 0.0, atol=1e-3)
        >>>
        >>> # You can also change the optimizer and the number of steps
        >>> import optax
        >>> optimizer = optax.noisy_sgd(learning_rate=0.003)
        >>> x, y = minimize(f, jnp.zeros(5), args=(4.0,), steps=10000, optimizer=optimizer)
        >>> chex.assert_trees_all_close(x, 4.0 * jnp.ones(5), rtol=1e-2)
        >>> chex.assert_trees_all_close(y, 0.0, atol=1e-3)

        This example shows how you can minimize on a batch of arrays.
        The signature of the objective function is ``(*batch, n) -> (*batch)``,
        where each batch is minimized independently.

        >>> from differt.utils import minimize
        >>> import chex
        >>>
        >>> batch = (1, 2, 3)
        >>> n = 10
        >>> key = jax.random.PRNGKey(1234)
        >>> offset = jax.random.uniform(key, (*batch, n))
        >>>
        >>> def f(x, offset, scale=2.0):
        ...     x = scale * x - offset
        ...     return jnp.sum(x * x, axis=-1)
        >>>
        >>> x0 = jnp.zeros((*batch, n))
        >>> x, y = minimize(f, x0, args=(offset,), steps=1000)
        >>> chex.assert_trees_all_close(x, offset / 2.0, rtol=1e-2)
        >>> chex.assert_trees_all_close(y, 0.0, atol=1e-4)
        >>>
        >>> # By default, arguments are expected to have batch
        >>> # dimensions like `x0`, so `offset` cannot be a static
        >>> # value (i.e., float):
        >>> offset = 10.0
        >>> x, y = minimize(
        ...     f, x0, args=(offset,), steps=1000
        ... )  # doctest: +IGNORE_EXCEPTION_DETAIL
        Traceback (most recent call last):
        ValueError: vmap was requested to map its arguments along axis 0, ...
        >>>
        >>> # For static arguments, use functools.partial
        >>> from functools import partial
        >>>
        >>> fp = partial(f, offset=offset)
        >>> x, y = minimize(fp, x0, steps=1000)
        >>> chex.assert_trees_all_close(x, offset * jnp.ones_like(x0) / 2.0, rtol=1e-2)
        >>> chex.assert_trees_all_close(y, 0.0, atol=1e-2)
    """
    optimizer = optimizer if optimizer else optax.adam(learning_rate=0.1)

    f_and_df = jax.value_and_grad(fun)

    for _ in x0.shape[:-1]:
        f_and_df = jax.vmap(f_and_df)

    opt_state = optimizer.init(x0)

    @jaxtyped(typechecker=typechecker)
    def f(
        carry: tuple[Num[Array, "*batch n"], OptState], _: None
    ) -> tuple[tuple[Num[Array, "*batch n"], OptState], Num[Array, " *batch"]]:
        x, opt_state = carry
        loss, grads = f_and_df(x, *args)
        updates, opt_state = optimizer.update(grads, opt_state)
        x = x + updates
        carry = (x, opt_state)
        return carry, loss

    (x, _), losses = jax.lax.scan(f, init=(x0, opt_state), xs=None, length=steps)

    return x, losses[-1]


@eqx.filter_jit
@jaxtyped(typechecker=typechecker)
def sample_points_in_bounding_box(
    bounding_box: Float[Array, "2 3"], size: Optional[int] = None, *, key: PRNGKeyArray
) -> Union[Float[Array, "size 3"], Float[Array, "3"]]:
    """
    Sample point(s) in a 3D bounding box.

    Args:
        bounding_box: The bounding box (min. and max. coordinates).
        size: The sample size or :py:data:`None`. If :py:data:`None`,
            the returned array is 1D. Otherwise, it is 2D.
        key: The :class:`jax.random.PRNGKey` to be used.

    Return:
        An array of points randomly sampled.
    """
    amin = bounding_box[0, :]
    amax = bounding_box[1, :]
    scale = amax - amin

    if size is None:
        r = jax.random.uniform(key, shape=(3,))
        return r * scale + amin

    r = jax.random.uniform(key, shape=(size, 3))
    return r * scale[None, :] + amin[None, :]<|MERGE_RESOLUTION|>--- conflicted
+++ resolved
@@ -5,12 +5,8 @@
 from functools import partial
 from typing import Any, Callable, Optional, Union
 
-<<<<<<< HEAD
 import chex
 import equinox as eqx
-=======
-import chex  # TODO: fixme, chex is not a dependency
->>>>>>> 14f6f4b9
 import jax
 import jax.numpy as jnp
 import optax
