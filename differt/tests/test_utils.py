import chex
import jax
import jax.numpy as jnp
import pytest
from jaxtyping import Array, PRNGKeyArray

from differt.utils import (
    minimize,
    safe_divide,
    sample_points_in_bounding_box,
    sorted_array2,
)


@pytest.mark.parametrize(
    ("array", "expected"),
    [
        (jnp.empty((0, 0)), jnp.empty((0, 0))),
        (jnp.empty((1, 0)), jnp.empty((1, 0))),
        (jnp.empty((0, 1)), jnp.empty((0, 1))),
        (jnp.ones((4, 5)), jnp.ones((4, 5))),
        (jnp.arange(9).reshape(3, 3)[::-1, :], jnp.arange(9).reshape(3, 3)),
        (
            jnp.array(
                [
                    [7, 8, 9],
                    [0, 1, 0],
                    [0, 0, 0],
                    [0, 0, 1],
                    [4, 5, 6],
                    [1, 2, 3],
                    [1, 0, 0],
                    [1, 0, 1],
                ],
            ),
            jnp.array(
                [
                    [0, 0, 0],
                    [0, 0, 1],
                    [0, 1, 0],
                    [1, 0, 0],
                    [1, 0, 1],
                    [1, 2, 3],
                    [4, 5, 6],
                    [7, 8, 9],
                ],
            ),
        ),
    ],
)
def test_sorted_array2(array: Array, expected: Array) -> None:
    got = sorted_array2(array)

    chex.assert_trees_all_close(got, expected)


def test_minimize() -> None:
    def fun(x: Array, a: Array, b: Array, c: Array) -> Array:
        return (x[..., 0] - a) ** 2.0 + (x[..., 1] - b) ** 2.0 + c

    a = jnp.array([0.0, 1.0, 2.0])
    b = jnp.array([3.0, 4.0, 5.0, 6.0])
    c = jnp.array([7.0, 8.0])

    a, b, c = jnp.meshgrid(a, b, c)
    x0 = jnp.zeros((*a.shape, 2))

    got_x, got_loss = minimize(fun, x0, args=(a, b, c), steps=1000)

    expected_x = jnp.stack((a, b), axis=-1)

    chex.assert_trees_all_close(fun(expected_x, a, b, c), c)

    chex.assert_trees_all_close(got_x, expected_x)
    chex.assert_trees_all_close(got_loss, c)


def test_sample_points_in_bounding_box(key: PRNGKeyArray) -> None:
    def assert_in_bounds(a: Array, bounds: Array) -> None:
        a = a.reshape(-1, a.shape[-1])

        assert bounds.shape[0] == 2
        assert a.shape[1] == bounds.shape[1]

        for i in range(a.shape[1]):
            assert jnp.all(a[:, i] >= bounds[0, i])
            assert jnp.all(a[:, i] <= bounds[1, i])

    bounding_box = jnp.array([[-1.0, -2.0, -3.0], [+4.0, +5.0, +6.0]])

    got = sample_points_in_bounding_box(bounding_box, key=key)

    assert_in_bounds(got, bounding_box)
    assert got.shape == (3,)

    got = sample_points_in_bounding_box(bounding_box, shape=(100,), key=key)

    assert_in_bounds(got, bounding_box)
    assert got.shape == (100, 3)

<<<<<<< HEAD

def test_safe_divide(key: PRNGKeyArray) -> None:
    key_x, key_y = jax.random.split(key, 2)
    x = jax.random.uniform(key_x, (30, 20))
    y = jax.random.randint(key_y, (30, 20), minval=0, maxval=3)

    assert y.sum() > 0, "We need at least one division by zero"

    got = safe_divide(x, y)

    assert not jnp.all(jnp.isnan(got)), "We don't want any NaN"

    expected = jnp.where(y != 0, x / y, 0)

    chex.assert_trees_all_equal_shapes_and_dtypes(got, expected)
    chex.assert_trees_all_equal(got, expected)
=======
    got = sample_points_in_bounding_box(bounding_box, shape=(4, 5), key=key)

    assert_in_bounds(got, bounding_box)
    assert got.shape == (4, 5, 3)
>>>>>>> 1a64d327
<|MERGE_RESOLUTION|>--- conflicted
+++ resolved
@@ -98,7 +98,11 @@
     assert_in_bounds(got, bounding_box)
     assert got.shape == (100, 3)
 
-<<<<<<< HEAD
+    got = sample_points_in_bounding_box(bounding_box, shape=(4, 5), key=key)
+
+    assert_in_bounds(got, bounding_box)
+    assert got.shape == (4, 5, 3)
+
 
 def test_safe_divide(key: PRNGKeyArray) -> None:
     key_x, key_y = jax.random.split(key, 2)
@@ -114,10 +118,4 @@
     expected = jnp.where(y != 0, x / y, 0)
 
     chex.assert_trees_all_equal_shapes_and_dtypes(got, expected)
-    chex.assert_trees_all_equal(got, expected)
-=======
-    got = sample_points_in_bounding_box(bounding_box, shape=(4, 5), key=key)
-
-    assert_in_bounds(got, bounding_box)
-    assert got.shape == (4, 5, 3)
->>>>>>> 1a64d327
+    chex.assert_trees_all_equal(got, expected)