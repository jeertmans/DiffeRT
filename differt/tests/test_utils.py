--- conflicted
+++ resolved
@@ -4,15 +4,13 @@
 import pytest
 from jaxtyping import Array, PRNGKeyArray
 
-<<<<<<< HEAD
+from differt.utils import dot, minimize, sample_points_in_bounding_box, sorted_array2
 from differt.utils import (
     minimize,
     safe_divide,
     sample_points_in_bounding_box,
     sorted_array2,
 )
-=======
-from differt.utils import dot, minimize, sample_points_in_bounding_box, sorted_array2
 
 from .utils import random_inputs
 
@@ -41,7 +39,6 @@
         expected = jnp.sum(u * v, axis=-1, keepdims=keepdims)
 
     chex.assert_trees_all_close(got, expected)
->>>>>>> cb927d1a
 
 
 @pytest.mark.parametrize(
