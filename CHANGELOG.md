# Changelog

> [!IMPORTANT]
>
> This file uses special syntax that is only rendered properly
> within the documentation, so we recommend reading the changelog
> [here](https://differt.readthedocs.io/latest/changelog.html).

<!-- start changelog-preamble -->

All notable changes to this project will be documented on this page.

The format is based on [Keep a Changelog](https://keepachangelog.com/en/1.0.0/)
and this project adheres to [Semantic Versioning](https://semver.org/spec/v2.0.0.html),
with one *slight* but **important** difference:
- before version `1.0.0`, an increment in the MINOR version number indicates a breaking change, and an increment in the PATCH version number indicates either a new feature or a bug fix (see the [v0.1.0 milestone](https://github.com/jeertmans/DiffeRT/milestone/1));
- after version `1.0.0`, this project follows standard semantic versioning (see the [v1.0.0 milestone](https://github.com/jeertmans/DiffeRT/milestone/2)).

<!-- end changelog-preamble -->

## [Unreleased](https://github.com/jeertmans/DiffeRT/compare/v0.1.0...HEAD)

<<<<<<< HEAD
### Added

- Added the `Paths.shape` class attribute (by <gh-user:jeertmans>, in <gh-pr:267>).
  The following equality should always hold: `paths.reshape(*batch).shape = batch`.
- Added the `differt.plugins` package and `differt.plugins.deepmimo` module (by <gh-user:jeertmans>, in <gh-pr:267>).
- Added export utility to the DeepMIMO format (by <gh-user:jeertmans>, in <gh-pr:267>).
=======
### Chore

- Documented how to build from sources without Rust, i.e., without building `differt_core` (by <gh-user:jeertmans>, in <gh-pr:269>).
>>>>>>> 730ddcbe

<!-- start changelog -->

## [0.1.0](https://github.com/jeertmans/DiffeRT/tree/v0.1.0)

This version is the first important release of DiffeRT with the aim to provide
a stable and documented tool to be used by the scientific community.

Features present in this version are various, and cover way more than what is described in the initial draft
of the [v0.1.0 milestone](https://github.com/jeertmans/DiffeRT/milestone/1).

### Chore

- Created this changelog to document notable changes (by <gh-user:jeertmans>, in <gh-pr:252>).

<!-- end changelog --><|MERGE_RESOLUTION|>--- conflicted
+++ resolved
@@ -20,18 +20,16 @@
 
 ## [Unreleased](https://github.com/jeertmans/DiffeRT/compare/v0.1.0...HEAD)
 
-<<<<<<< HEAD
 ### Added
 
 - Added the `Paths.shape` class attribute (by <gh-user:jeertmans>, in <gh-pr:267>).
   The following equality should always hold: `paths.reshape(*batch).shape = batch`.
 - Added the `differt.plugins` package and `differt.plugins.deepmimo` module (by <gh-user:jeertmans>, in <gh-pr:267>).
 - Added export utility to the DeepMIMO format (by <gh-user:jeertmans>, in <gh-pr:267>).
-=======
+
 ### Chore
 
 - Documented how to build from sources without Rust, i.e., without building `differt_core` (by <gh-user:jeertmans>, in <gh-pr:269>).
->>>>>>> 730ddcbe
 
 <!-- start changelog -->
 
